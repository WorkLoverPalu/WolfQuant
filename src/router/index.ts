--- conflicted
+++ resolved
@@ -1,10 +1,6 @@
-<<<<<<< HEAD
-import { createRouter, createWebHistory } from "vue-router";
-=======
 import { createRouter, createWebHistory, RouteRecordRaw } from 'vue-router';
 import UserProfile from '@/components/UserProfile.vue';
 import MarketWatchlist from '@/views/marketWatch/MarketWatchlist.vue';
->>>>>>> bfe5a2af
 
 const routes = [
   {
@@ -14,11 +10,6 @@
   },
   {
     path: '/profile',
-<<<<<<< HEAD
-    name: 'UserProfile',
-    component: () => import('../components/UserProfile.vue')
-  }
-=======
     name: 'profile',
     component: UserProfile,
     meta: {
@@ -33,7 +24,6 @@
       requiresAuth: true // 可选：如果需要登录才能访问
     }
   },
->>>>>>> bfe5a2af
 ];
 
 const router = createRouter({
