<template>
<<<<<<< HEAD
  <div class="user-menu">
    <div class="menu-header">
      <div class="user-info">
        <div class="avatar">{{ user.avatar || user.username.charAt(0).toUpperCase() }}</div>
=======
  <div class="user-menu-overlay" @click="$emit('close')">
    <div class="user-menu" @click.stop>
      <div class="user-info" @click="$emit('open-profile')">
        <div class="user-avatar">{{ userInitial }}</div>
>>>>>>> bfe5a2af
        <div class="user-details">
          <div class="username">{{ user.username }}</div>
          <div class="email">{{ user.email }}</div>
        </div>
      </div>
<<<<<<< HEAD
    </div>
    
    <div class="menu-items">
      <button class="menu-item" @click="$emit('open-profile')">
        <i class="icon-user"></i>
        个人中心
      </button>
      <button class="menu-item" @click="$emit('open-settings')">
        <i class="icon-settings"></i>
        设置
      </button>
      <button class="menu-item" @click="$emit('logout')">
        <i class="icon-log-out"></i>
        退出登录
=======

      <div class="menu-divider"></div>

      <div class="menu-items">
        <button class="menu-item" @click="$emit('open-settings')">
          <SettingsIcon />
          <span>设置</span>
          <span class="shortcut">⌘,</span>
        </button>

        <button class="menu-item" @click="$emit('close')">
          <PlusIcon />
          <span>新标签页</span>
          <span class="shortcut">⌘T</span>
        </button>

        <button class="menu-item" @click="$emit('close')">
          <WindowIcon />
          <span>新窗口</span>
          <span class="shortcut">⌘N</span>
        </button>

        <button class="menu-item" @click="$emit('close')">
          <ClipboardIcon />
          <span>从剪贴板打开链接</span>
        </button>
      </div>

      <div class="menu-divider"></div>

      <div class="menu-items">
        <button class="menu-item" @click="$emit('close')">
          <ZoomIcon />
          <span>缩放</span>
          <div class="zoom-controls">
            <button class="zoom-button">−</button>
            <span class="zoom-level">100%</span>
            <button class="zoom-button">+</button>
          </div>
        </button>
      </div>

      <div class="menu-divider"></div>

      <div class="theme-selector">
        <div class="theme-options">
          <button class="theme-option" :class="{ active: themeContext.currentTheme === 'system' }"
            @click="setTheme('system')">
            <div class="theme-preview system-theme"></div>
            <span>系统</span>
          </button>
          <button class="theme-option" :class="{ active: themeContext.currentTheme === 'dark' }"
            @click="setTheme('dark')">
            <div class="theme-preview dark-theme"></div>
            <span>暗色</span>
          </button>
          <button class="theme-option" :class="{ active: themeContext.currentTheme === 'light' }"
            @click="setTheme('light')">
            <div class="theme-preview light-theme"></div>
            <span>亮色</span>
          </button>
        </div>
      </div>

      <div class="menu-divider"></div>

      <button class="menu-item logout-button" @click="handleLogout">
        <LogoutIcon />
        <span>退出 WolfQuant</span>
>>>>>>> bfe5a2af
      </button>
    </div>
  </div>
  
  <div class="menu-backdrop" @click="$emit('close')"></div>
</template>

<script setup lang="ts">
<<<<<<< HEAD
defineProps({
  user: {
    type: Object,
    required: true
  }
});

defineEmits(['close', 'logout', 'open-settings', 'open-profile']);
=======
import { computed, inject } from 'vue';
import type { ThemeType } from '../../services/theme-service';
import SettingsIcon from '../../assets/icons/SettingsIcon.vue';
import LogoutIcon from '../../assets/icons/LogoutIcon.vue';
import PlusIcon from '../../assets/icons/PlusIcon.vue';
import WindowIcon from '../../assets/icons/WindowIcon.vue';
import ClipboardIcon from '../../assets/icons/ClipboardIcon.vue';
import ZoomIcon from '../../assets/icons/ZoomIcon.vue';

import { invoke } from '@tauri-apps/api/core';

import { User } from "../../types/index.ts";


const props = defineProps<{
  user: User;
}>();

const emit = defineEmits<{
  (e: 'close'): void;
  (e: 'logout'): void;
  (e: 'open-settings'): void;
  (e: 'open-profile'): void;
}>();

// 注入主题上下文
const themeContext = inject('theme', {
  currentTheme: 'dark',
  setTheme: (theme: ThemeType) => { }
});

// 设置主题
const setTheme = (theme: ThemeType) => {
  themeContext.setTheme(theme);
  emit('close');
};

// 用户头像显示的首字母
const userInitial = computed(() => {
  return props.user.avatar || props.user.username.charAt(0).toUpperCase();
});

// 处理退出登录
const handleLogout = async () => {
  try {
    const token = localStorage.getItem('auth_token');

    if (token) {
      await invoke('auth_logout_command', {
        request: {
          user_id: props.user.id,
          token
        }
      });

      // 清除本地存储的用户信息和令牌
      localStorage.removeItem('auth_token');
      localStorage.removeItem('user');

      // 通知父组件退出登录
      emit('logout');
    }
  } catch (err) {
    console.error('Logout failed:', err);
  }
};
>>>>>>> bfe5a2af
</script>

<style lang="scss" scoped>
.user-menu {
  position: absolute;
  top: 60px;
  right: 20px;
  width: 240px;
  background-color: var(--modal-bg);
  border-radius: 8px;
  box-shadow: 0 4px 12px rgba(0, 0, 0, 0.2);
  z-index: 1000;
  overflow: hidden;
}

.menu-backdrop {
  position: fixed;
  top: 0;
  left: 0;
  right: 0;
  bottom: 0;
  z-index: 999;
}

.menu-header {
  padding: 16px;
  border-bottom: 1px solid var(--border-color);
}

.user-info {
  display: flex;
  align-items: center;
<<<<<<< HEAD
=======
  padding: 12px 16px;
  cursor: pointer;

  .user-avatar {
    width: 40px;
    height: 40px;
    border-radius: 50%;
    background-color: var(--avatar-bg);
    color: var(--avatar-text);
    display: flex;
    align-items: center;
    justify-content: center;
    font-weight: bold;
    font-size: 18px;
    margin-right: 12px;
  }

  .user-details {
    flex: 1;

    .username {
      font-weight: 500;
      font-size: 14px;
      margin-bottom: 4px;
    }

    .email {
      font-size: 12px;
      color: var(--tab-text);
    }
  }
>>>>>>> bfe5a2af
}

.avatar {
  width: 40px;
  height: 40px;
  border-radius: 50%;
  background-color: var(--avatar-bg);
  color: var(--avatar-text);
  display: flex;
  align-items: center;
  justify-content: center;
  font-weight: 500;
  margin-right: 12px;
}

.user-details {
  flex: 1;
}

.username {
  font-size: 16px;
  font-weight: 500;
  color: var(--tab-active-text);
<<<<<<< HEAD
  margin-bottom: 4px;
}

.email {
  font-size: 12px;
  color: var(--tab-text);
=======
  cursor: pointer;
  text-align: left;
  font-size: 14px;

  svg {
    margin-right: 12px;
    color: var(--tab-text);
    width: 16px;
    height: 16px;
  }

  &:hover {
    background-color: rgba(255, 255, 255, 0.1);
  }

  .shortcut {
    margin-left: auto;
    font-size: 12px;
    color: var(--tab-text);
  }

  .zoom-controls {
    margin-left: auto;
    display: flex;
    align-items: center;

    .zoom-button {
      width: 20px;
      height: 20px;
      display: flex;
      align-items: center;
      justify-content: center;
      background: transparent;
      border: none;
      color: var(--tab-text);
      font-size: 14px;
      cursor: pointer;

      &:hover {
        color: var(--tab-active-text);
      }
    }

    .zoom-level {
      margin: 0 8px;
      font-size: 12px;
      color: var(--tab-text);
    }
  }
}

.logout-button {
  color: #ef4444;

  svg {
    color: #ef4444;
  }
}

.theme-selector {
  padding: 8px 16px;
>>>>>>> bfe5a2af
}

.menu-items {
  padding: 8px 0;
}

.menu-item {
  display: flex;
  align-items: center;
  width: 100%;
  padding: 12px 16px;
  background: transparent;
  border: none;
  color: var(--tab-active-text);
  font-size: 14px;
  text-align: left;
  cursor: pointer;
<<<<<<< HEAD
  
  i {
    margin-right: 12px;
    font-size: 16px;
  }
  
  &:hover {
    background-color: rgba(255, 255, 255, 0.05);
=======
  padding: 8px 4px;
  border-radius: 4px;

  &:hover {
    background-color: rgba(255, 255, 255, 0.05);
  }

  &.active {
    background-color: rgba(255, 255, 255, 0.1);
  }

  .theme-preview {
    width: 64px;
    height: 40px;
    border-radius: 4px;
    margin-bottom: 8px;
    border: 1px solid var(--border-color);
    overflow: hidden;

    &.system-theme {
      background: linear-gradient(to right, #1a1a1a 50%, #f5f5f5 50%);
    }

    &.dark-theme {
      background-color: #1a1a1a;
    }

    &.light-theme {
      background-color: #f5f5f5;
    }
  }

  span {
    font-size: 12px;
    color: var(--tab-text);
>>>>>>> bfe5a2af
  }
}
</style><|MERGE_RESOLUTION|>--- conflicted
+++ resolved
@@ -1,36 +1,13 @@
 <template>
-<<<<<<< HEAD
-  <div class="user-menu">
-    <div class="menu-header">
-      <div class="user-info">
-        <div class="avatar">{{ user.avatar || user.username.charAt(0).toUpperCase() }}</div>
-=======
   <div class="user-menu-overlay" @click="$emit('close')">
     <div class="user-menu" @click.stop>
       <div class="user-info" @click="$emit('open-profile')">
         <div class="user-avatar">{{ userInitial }}</div>
->>>>>>> bfe5a2af
         <div class="user-details">
           <div class="username">{{ user.username }}</div>
           <div class="email">{{ user.email }}</div>
         </div>
       </div>
-<<<<<<< HEAD
-    </div>
-    
-    <div class="menu-items">
-      <button class="menu-item" @click="$emit('open-profile')">
-        <i class="icon-user"></i>
-        个人中心
-      </button>
-      <button class="menu-item" @click="$emit('open-settings')">
-        <i class="icon-settings"></i>
-        设置
-      </button>
-      <button class="menu-item" @click="$emit('logout')">
-        <i class="icon-log-out"></i>
-        退出登录
-=======
 
       <div class="menu-divider"></div>
 
@@ -100,7 +77,6 @@
       <button class="menu-item logout-button" @click="handleLogout">
         <LogoutIcon />
         <span>退出 WolfQuant</span>
->>>>>>> bfe5a2af
       </button>
     </div>
   </div>
@@ -109,16 +85,6 @@
 </template>
 
 <script setup lang="ts">
-<<<<<<< HEAD
-defineProps({
-  user: {
-    type: Object,
-    required: true
-  }
-});
-
-defineEmits(['close', 'logout', 'open-settings', 'open-profile']);
-=======
 import { computed, inject } from 'vue';
 import type { ThemeType } from '../../services/theme-service';
 import SettingsIcon from '../../assets/icons/SettingsIcon.vue';
@@ -185,7 +151,6 @@
     console.error('Logout failed:', err);
   }
 };
->>>>>>> bfe5a2af
 </script>
 
 <style lang="scss" scoped>
@@ -218,8 +183,6 @@
 .user-info {
   display: flex;
   align-items: center;
-<<<<<<< HEAD
-=======
   padding: 12px 16px;
   cursor: pointer;
 
@@ -251,7 +214,6 @@
       color: var(--tab-text);
     }
   }
->>>>>>> bfe5a2af
 }
 
 .avatar {
@@ -275,14 +237,6 @@
   font-size: 16px;
   font-weight: 500;
   color: var(--tab-active-text);
-<<<<<<< HEAD
-  margin-bottom: 4px;
-}
-
-.email {
-  font-size: 12px;
-  color: var(--tab-text);
-=======
   cursor: pointer;
   text-align: left;
   font-size: 14px;
@@ -344,7 +298,6 @@
 
 .theme-selector {
   padding: 8px 16px;
->>>>>>> bfe5a2af
 }
 
 .menu-items {
@@ -362,16 +315,6 @@
   font-size: 14px;
   text-align: left;
   cursor: pointer;
-<<<<<<< HEAD
-  
-  i {
-    margin-right: 12px;
-    font-size: 16px;
-  }
-  
-  &:hover {
-    background-color: rgba(255, 255, 255, 0.05);
-=======
   padding: 8px 4px;
   border-radius: 4px;
 
@@ -407,7 +350,6 @@
   span {
     font-size: 12px;
     color: var(--tab-text);
->>>>>>> bfe5a2af
   }
 }
 </style>