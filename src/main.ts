import { createApp } from 'vue';
import App from './App.vue';
import EmptyTab from './components/EmptyTab.vue';
import { themeService } from './services/theme-service';
<<<<<<< HEAD
import router from './router';
=======
import { createPinia } from 'pinia'
>>>>>>> bfe5a2af

// 初始化主题
themeService.applyTheme(themeService.getThemePreference());

const app = createApp(App);
<<<<<<< HEAD
app.use(router);
=======
const pinia = createPinia()
>>>>>>> bfe5a2af

// 全局注册组件用于动态组件加载
app.component('EmptyTab', EmptyTab);


app.use(pinia)
app.mount('#app');<|MERGE_RESOLUTION|>--- conflicted
+++ resolved
@@ -2,21 +2,13 @@
 import App from './App.vue';
 import EmptyTab from './components/EmptyTab.vue';
 import { themeService } from './services/theme-service';
-<<<<<<< HEAD
-import router from './router';
-=======
 import { createPinia } from 'pinia'
->>>>>>> bfe5a2af
 
 // 初始化主题
 themeService.applyTheme(themeService.getThemePreference());
 
 const app = createApp(App);
-<<<<<<< HEAD
-app.use(router);
-=======
 const pinia = createPinia()
->>>>>>> bfe5a2af
 
 // 全局注册组件用于动态组件加载
 app.component('EmptyTab', EmptyTab);
